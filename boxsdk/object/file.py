# coding: utf-8

from __future__ import unicode_literals

import json

<<<<<<< HEAD
from ..exception import BoxAPIException
from .item import Item
from ..util.api_call_decorator import api_call
from ..util.chunked_upload_manager import ChunkedUploadManager
=======
from .item import Item
from ..util.api_call_decorator import api_call
from ..pagination.marker_based_object_collection import MarkerBasedObjectCollection
from ..pagination.limit_offset_based_object_collection import LimitOffsetBasedObjectCollection
>>>>>>> 0c83bae4


class File(Item):
    """Box API endpoint for interacting with files."""

    _item_type = 'file'

    def preflight_check(self, size, name=None):
        """
        Make an API call to check if the file can be updated with the new name and size of the file.

        :param size:
            The size of the file in bytes. Specify 0 for unknown file-sizes.
        :type size:
            `int`
        :param name:
            The name of the file to be updated. It's optional, if the name is not being changed.
        :type name:
            `unicode`
        :raises:
            :class:`BoxAPIException` when preflight check fails.
        """
        self._preflight_check(
            size=size,
            name=name,
            file_id=self._object_id,
        )

    def _get_accelerator_upload_url_for_update(self):
        """
        Get Accelerator upload url for updating the file.

        :return:
            The Accelerator upload url for updating the file or None if cannot get one
        :rtype:
            `unicode` or None
        """
        return self._get_accelerator_upload_url(file_id=self._object_id)

    @api_call
    def content(self):
        """
        Get the content of a file on Box.

        :returns:
            File content as bytes.
        :rtype:
            `bytes`
        """
        url = self.get_url('content')
        box_response = self._session.get(url, expect_json_response=False)
        return box_response.content

    @api_call
    def download_to(self, writeable_stream):
        """
        Download the file; write it to the given stream.

        :param writeable_stream:
            A file-like object where bytes can be written into.
        :type writeable_stream:
            `file`
        """
        url = self.get_url('content')
        box_response = self._session.get(url, expect_json_response=False, stream=True)
        for chunk in box_response.network_response.response_as_stream.stream(decode_content=True):
            writeable_stream.write(chunk)

    @api_call
    def update_contents_with_stream(
            self,
            file_stream,
            etag=None,
            preflight_check=False,
            preflight_expected_size=0,
            upload_using_accelerator=False,
            upload_chunked=False,
    ):
        """
        Upload a new version of a file, taking the contents from the given file stream.

        :param file_stream:
            The file-like object containing the bytes
        :type file_stream:
            `file`
        :param etag:
            If specified, instruct the Box API to update the item only if the current version's etag matches.
        :type etag:
            `unicode` or None
        :param preflight_check:
            If specified, preflight check will be performed before actually uploading the file.
        :type preflight_check:
            `bool`
        :param preflight_expected_size:
            The size of the file to be uploaded in bytes, which is used for preflight check. The default value is '0',
            which means the file size is unknown.
        :type preflight_expected_size:
            `int`
        :param upload_using_accelerator:
            If specified, the upload will try to use Box Accelerator to speed up the uploads for big files.
            It will make an extra API call before the actual upload to get the Accelerator upload url, and then make
            a POST request to that url instead of the default Box upload url. It falls back to normal upload endpoint,
            if cannot get the Accelerator upload url.

            Please notice that this is a premium feature, which might not be available to your app.
        :type upload_using_accelerator:
            `bool`
        :param upload_chunked:
            Whether or not to use the chunked upload API to do this upload.
        :type upload_chunked:
            `bool`
        :returns:
            A new file object
        :rtype:
            :class:`File`
        :raises:
            :class:`BoxAPIException` if the specified etag doesn't match the latest version of the file or preflight
            check fails.
        """
        if preflight_check:
            self.preflight_check(size=preflight_expected_size)

        if upload_chunked:
            try:
                upload_session = self.create_chunked_upload_session(preflight_expected_size)
            except BoxAPIException as ex:
                if ex.code != 'file_size_too_small':
                    raise
            else:
                upload_manager = ChunkedUploadManager(upload_session, file_stream, preflight_expected_size)
                return upload_manager.start()

        url = self.get_url('content').replace(
            self._session.api_config.BASE_API_URL,
            self._session.api_config.UPLOAD_URL,
        )
        if upload_using_accelerator:
            accelerator_upload_url = self._get_accelerator_upload_url_for_update()
            if accelerator_upload_url:
                url = accelerator_upload_url

        files = {'file': ('unused', file_stream)}
        headers = {'If-Match': etag} if etag is not None else None
        file_response = self._session.post(url, expect_json_response=False, files=files, headers=headers).json()
        if 'entries' in file_response:
            file_response = file_response['entries'][0]
        return self.__class__(
            session=self._session,
            object_id=self._object_id,
            response_object=file_response,
        )

    @api_call
    def update_contents(
            self,
            file_path,
            etag=None,
            preflight_check=False,
            preflight_expected_size=0,
            upload_using_accelerator=False,
            upload_chunked=False,
    ):
        """Upload a new version of a file. The contents are taken from the given file path.

        :param file_path:
            The path of the file that should be uploaded.
        :type file_path:
            `unicode`
        :param etag:
            If specified, instruct the Box API to update the item only if the current version's etag matches.
        :type etag:
            `unicode` or None
        :param preflight_check:
            If specified, preflight check will be performed before actually uploading the file.
        :type preflight_check:
            `bool`
        :param preflight_expected_size:
            The size of the file to be uploaded in bytes, which is used for preflight check. The default value is '0',
            which means the file size is unknown.
        :type preflight_expected_size:
            `int`
        :param upload_using_accelerator:
            If specified, the upload will try to use Box Accelerator to speed up the uploads for big files.
            It will make an extra API call before the actual upload to get the Accelerator upload url, and then make
            a POST request to that url instead of the default Box upload url. It falls back to normal upload endpoint,
            if cannot get the Accelerator upload url.

            Please notice that this is a premium feature, which might not be available to your app.
        :type upload_using_accelerator:
            `bool`
        :param upload_chunked:
            Whether or not to use the chunked upload API to do this upload.
        :type upload_chunked:
            `bool`
        :returns:
            A new file object
        :rtype:
            :class:`File`
        :raises:
            :class:`BoxAPIException` if the specified etag doesn't match the latest version of the file or preflight
            check fails.
        """
        with open(file_path, 'rb') as file_stream:
            return self.update_contents_with_stream(
                file_stream,
                etag,
                preflight_check,
                preflight_expected_size=preflight_expected_size,
                upload_using_accelerator=upload_using_accelerator,
                upload_chunked=upload_chunked,
            )

    @api_call
    def lock(self, prevent_download=False):
        """
        Lock a file, preventing others from modifying (or possibly even downloading) it.

        :param prevent_download:
            Whether or not the lock should prevent other users from downloading the file.
        :type prevent_download:
            `bool`
        :return:
            A new :class:`File` instance reflecting that the file has been locked.
        :rtype:
            :class:`File`
        """
        data = {
            'lock': {
                'is_download_prevented': prevent_download,
                'type': 'lock',
            }
        }
        return self.update_info(data)

    @api_call
    def unlock(self):
        """
        Unlock a file, releasing any restrictions that the lock maintained.

        :return:
            A new :class:`File` instance reflecting that the file has been unlocked.
        :rtype:
            :class:`File`
        """
        data = {'lock': None}
        return self.update_info(data)

    @api_call
    def get_shared_link_download_url(
            self,
            access=None,
            etag=None,
            unshared_at=None,
            allow_preview=None,
            password=None,
    ):
        """
        Get a shared link download url for the file with the given access permissions.
        This url is a direct download url for the file.

        :param access:
            Determines who can access the shared link. May be open, company, or collaborators. If no access is
            specified, the default access will be used.
        :type access:
            `unicode` or None
        :param etag:
            If specified, instruct the Box API to create the link only if the current version's etag matches.
        :type etag:
            `unicode` or None
        :param unshared_at:
            The date on which this link should be disabled. May only be set if the current user is not a free user
            and has permission to set expiration dates.
        :type unshared_at:
            :class:`datetime.date` or None
        :param allow_preview:
            Whether or not the item being shared can be previewed when accessed via the shared link.
            If this parameter is None, the default setting will be used.
        :type allow_preview:
            `bool` or None
        :param password:
            The password required to view this link. If no password is specified then no password will be set.
            Please notice that this is a premium feature, which might not be available to your app.
        :type password:
            `unicode` or None
        :returns:
            The URL of the shared link that allows direct download.
        :rtype:
            `unicode`
        :raises: :class:`BoxAPIException` if the specified etag doesn't match the latest version of the item.
        """
        item = self.create_shared_link(
            access=access,
            etag=etag,
            unshared_at=unshared_at,
            allow_preview=allow_preview,
            password=password,
        )
        return item.shared_link['download_url']  # pylint:disable=no-member

    @api_call
<<<<<<< HEAD
    def create_chunked_upload_session(self, file_size):
        """
        Create a new chunked upload session for uploading a new version of the file.

        :param file_size:       The size of the file that will be uploaded.
        :type file_size:        `int`
        :rtype:                 :class:`ChunkedUploadSession`
        """
        response = self.session.post(
            self.get_url('{0}s'.format('upload_session')).replace(
                self._session.api_config.BASE_API_URL,
                self._session.api_config.UPLOAD_URL,
            ),
            data=json.dumps({'file_id': self.object_id, 'file_size': file_size}),
        ).json()
        return self.translator.translate(response['type'])(self.session, response['id'], response_object=response)
=======
    def get_comments(self, limit=None, offset=0, fields=None):
        """
        Get the comments on the file.

        :param limit:
            The maximum number of items to return per page. If not specified, then will use the server-side default.
        :type limit:
            `int` or None
        :param offset:
            The index at which to start returning items.
        :type offset:
            `int`
        :param fields:
            List of fields to request.
        :type fields:
            `Iterable` of `unicode`
        :returns:
            An iterator of the items in the folder.
        :rtype:
            :class:`BoxObjectCollection`
        """
        return LimitOffsetBasedObjectCollection(
            self.session,
            self.get_url('comments'),
            limit=limit,
            fields=fields,
            offset=offset,
            return_full_pages=False,
        )

    @api_call
    def add_comment(self, message):
        """
        Add a comment to the file.

        :param message:
            The content of the reply comment.
        :type message:
            `unicode`
        """
        url = self._session.get_url('comments')
        comment_class = self._session.translator.translate('comment')
        data = comment_class.construct_params_from_message(message)
        data['item'] = {
            'type': 'file',
            'id': self.object_id
        }
        box_response = self._session.post(url, data=json.dumps(data))
        response = box_response.json()
        return self._session.translator.translate(response['type'])(
            session=self._session,
            object_id=response['id'],
            response_object=response,
        )

    def create_task(self, message=None, due_at=None):
        """
        Create a task on the given file.

        :param message:
            An optional message to include in the task.
        :type message:
            `unicode` or None
        :param due_at:
            When this task is due.
        :type due_at:
            `unicode` or None
        :return:
            The newly created task
        :rtype:
            :class:`Task`
        """
        url = self._session.get_url('tasks')
        task_attributes = {
            'item': {
                'type': 'file',
                'id': self.object_id
            },
            'action': 'review',
        }
        if message is not None:
            task_attributes['message'] = message
        if due_at is not None:
            task_attributes['due_at'] = due_at
        box_response = self._session.post(url, data=json.dumps(task_attributes))
        response = box_response.json()
        return self.translator.translate(response['type'])(
            session=self._session,
            object_id=response['id'],
            response_object=response,
        )

    def get_tasks(self, fields=None):
        """
        Get the entries in the file tasks.

        :param fields:
            List of fields to request.
        :type fields:
            `Iterable` of `unicode`
        :returns:
            An iterator of the entries in the file tasks
        :rtype:
            :class:`BoxObjectCollection`
        """
        return MarkerBasedObjectCollection(
            session=self._session,
            url=self.get_url('tasks'),
            limit=None,
            marker=None,
            fields=fields,
            return_full_pages=False,
        )
>>>>>>> 0c83bae4
<|MERGE_RESOLUTION|>--- conflicted
+++ resolved
@@ -4,17 +4,14 @@
 
 import json
 
-<<<<<<< HEAD
 from ..exception import BoxAPIException
 from .item import Item
 from ..util.api_call_decorator import api_call
 from ..util.chunked_upload_manager import ChunkedUploadManager
-=======
 from .item import Item
 from ..util.api_call_decorator import api_call
 from ..pagination.marker_based_object_collection import MarkerBasedObjectCollection
 from ..pagination.limit_offset_based_object_collection import LimitOffsetBasedObjectCollection
->>>>>>> 0c83bae4
 
 
 class File(Item):
@@ -315,7 +312,6 @@
         return item.shared_link['download_url']  # pylint:disable=no-member
 
     @api_call
-<<<<<<< HEAD
     def create_chunked_upload_session(self, file_size):
         """
         Create a new chunked upload session for uploading a new version of the file.
@@ -332,7 +328,7 @@
             data=json.dumps({'file_id': self.object_id, 'file_size': file_size}),
         ).json()
         return self.translator.translate(response['type'])(self.session, response['id'], response_object=response)
-=======
+
     def get_comments(self, limit=None, offset=0, fields=None):
         """
         Get the comments on the file.
@@ -445,5 +441,4 @@
             marker=None,
             fields=fields,
             return_full_pages=False,
-        )
->>>>>>> 0c83bae4
+        )