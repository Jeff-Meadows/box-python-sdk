# coding: utf-8

from __future__ import unicode_literals

<<<<<<< HEAD
from aplus import Promise
from .default_network_async import DefaultNetworkAsync
from .network_interface import Network
=======
import time

import requests

from .network_interface import Network, NetworkResponse
>>>>>>> a94b6b73


class DefaultNetwork(Network):
    """Implementation of the network interface using the requests library."""

    def __init__(self):
        super(DefaultNetwork, self).__init__()
        self._network = DefaultNetworkAsync()

    def request(self, method, url, access_token, **kwargs):
        """Base class override.
        Make a network request using the default async network.
        """
        return Promise.fulfilled(self._network.request(method, url, access_token, **kwargs))

    def retry_after(self, delay, request_method, *args, **kwargs):
        """Base class override.
        Retry after sleeping for delay seconds.
        """
        return Promise.fulfilled(self._network.retry_after(delay, request_method, *args, **kwargs))<|MERGE_RESOLUTION|>--- conflicted
+++ resolved
@@ -2,17 +2,10 @@
 
 from __future__ import unicode_literals
 
-<<<<<<< HEAD
 from aplus import Promise
+
 from .default_network_async import DefaultNetworkAsync
 from .network_interface import Network
-=======
-import time
-
-import requests
-
-from .network_interface import Network, NetworkResponse
->>>>>>> a94b6b73
 
 
 class DefaultNetwork(Network):
